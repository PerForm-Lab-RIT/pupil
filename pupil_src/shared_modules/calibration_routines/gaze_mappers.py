'''
(*)~---------------------------------------------------------------------------
Pupil - eye tracking platform
Copyright (C) 2012-2017  Pupil Labs

Distributed under the terms of the GNU
Lesser General Public License (LGPL v3.0).
See COPYING and COPYING.LESSER for license details.
---------------------------------------------------------------------------~(*)
'''

from collections import deque

import cv2
import numpy as np
from pyglui import ui

import math_helper
from plugin import Plugin
from methods import normalize

from . import calibrate
from . visualizer_calibration import Calibration_Visualizer


def _clamp_norm_point(pos):
    '''realistic numbers for norm pos should be in this range.
        Grossly bigger or smaller numbers are results bad exrapolation
        and can cause overflow erorr when denormalized and cast as int32.
    '''
    return min(100.,max(-100.,pos[0])),min(100.,max(-100.,pos[1]))


class Gaze_Mapping_Plugin(Plugin):
    '''base class for all gaze mapping routines'''
    uniqueness = 'by_base_class'
    order = .1
    icon_chr = chr(0xec03)
    icon_font = 'pupil_icons'

    def __init__(self, g_pool):
        super().__init__(g_pool)
        self.g_pool.active_gaze_mapping_plugin = self

    def on_pupil_datum(self, p):
        raise NotImplementedError()

    def map_batch(self, pupil_list):
        results = []
        for p in pupil_list:
            results.extend(self.on_pupil_datum(p))
        return results

    def add_menu(self):
        super().add_menu()
        self.menu_icon.order = 0.31

<<<<<<< HEAD
    @classmethod
    def icon_info(self):
        return 'pupil_icons', chr(0xec18)

=======
>>>>>>> 3abd1cbe

class Monocular_Gaze_Mapper_Base(Gaze_Mapping_Plugin):
    """Base class to implement the map callback"""
    def __init__(self, g_pool):
        super().__init__(g_pool)
        self.min_pupil_confidence = 0.0

    def on_pupil_datum(self, p):
        if p['confidence'] >= self.min_pupil_confidence:
            g = self._map_monocular(p)
            if g:
                return [g,]
            else:
                return []
        else:
            return []


class Binocular_Gaze_Mapper_Base(Gaze_Mapping_Plugin):
    """Base class to implement the map callback"""
    def __init__(self, g_pool):
        super().__init__(g_pool)

        self.min_pupil_confidence = 0.6
        self._caches = (deque(), deque())
        self.temportal_cutoff = 0.3
        self.sample_cutoff = 10

    def map_batch(self, pupil_list):
        current_caches = self._caches
        self._caches = (deque(), deque())
        results = []
        for p in pupil_list:
            results.extend(self.on_pupil_datum(p))

        self._caches = current_caches
        return results

    def on_pupil_datum(self, p):
        if p['confidence'] >= self.min_pupil_confidence:
            self._caches[p['id']].append(p)

        if self._caches[0] and self._caches[1]:
            # we have binocular data
            if self._caches[0][0]['timestamp'] < self._caches[1][0]['timestamp']:
                p0 = self._caches[0].popleft()
                p1 = self._caches[1][0]
                older_pt = p0
            else:
                p0 = self._caches[0][0]
                p1 = self._caches[1].popleft()
                older_pt = p1

            if abs(p0['timestamp'] - p1['timestamp']) < self.temportal_cutoff:
                gaze_datum = self._map_binocular(p0,p1)
            else:
                gaze_datum = self._map_monocular(older_pt)

        elif len(self._caches[0]) > self.sample_cutoff:
            p = self._caches[0].popleft()
            gaze_datum = self._map_monocular(p)
        elif len(self._caches[1]) > self.sample_cutoff:
            p = self._caches[1].popleft()
            gaze_datum = self._map_monocular(p)
        else:
            gaze_datum = None

        if gaze_datum:
            return [gaze_datum,]
        else:
            return []


class Dummy_Gaze_Mapper(Monocular_Gaze_Mapper_Base,Gaze_Mapping_Plugin):
    """docstring for Dummy_Gaze_Mapper"""
    def __init__(self, g_pool):
        super().__init__(g_pool)

    def _map_monocular(self,p):
        return {'topic':'gaze','norm_pos':p['norm_pos'],'confidence':p['confidence'],'timestamp':p['timestamp'],'base_data':[p]}

    def init_ui(self):
        self.add_menu()
        self.menu.label = "Dummy gaze mapper"
        self.menu.append(ui.Info_Text("Please calibrate."))

    def deinit_ui(self):
        self.remove_menu()

class Monocular_Gaze_Mapper(Monocular_Gaze_Mapper_Base,Gaze_Mapping_Plugin):
    """docstring for Monocular_Gaze_Mapper"""
    def __init__(self, g_pool,params):
        super().__init__(g_pool)
        self.params = params
        self.map_fn = calibrate.make_map_function(*self.params)

    def _map_monocular(self,p):
        gaze_point = self.map_fn(p['norm_pos'])
        return {'topic':'gaze','norm_pos':gaze_point,'confidence':p['confidence'],'timestamp':p['timestamp'],'base_data':[p]}


    def get_init_dict(self):
        return {'params':self.params}


class Dual_Monocular_Gaze_Mapper(Monocular_Gaze_Mapper_Base,Gaze_Mapping_Plugin):
    """A gaze mapper that maps two eyes individually"""
    def __init__(self, g_pool,params0,params1):
        super().__init__(g_pool)
        self.params0 = params0
        self.params1 = params1
        self.map_fns = (calibrate.make_map_function(*self.params0),calibrate.make_map_function(*self.params1))

    def _map_monocular(self,p):
        gaze_point = self.map_fns[p['id']](p['norm_pos'])
        return {'topic':'gaze','norm_pos':gaze_point,'confidence':p['confidence'],'id':p['id'],'timestamp':p['timestamp'],'base_data':[p]}

    def get_init_dict(self):
        return {'params0':self.params0,'params1':self.params1}


class Binocular_Gaze_Mapper(Binocular_Gaze_Mapper_Base,Gaze_Mapping_Plugin):
    def __init__(self, g_pool,params,params_eye0,params_eye1):
        super().__init__(g_pool)
        self.params = params
        self.params_eye0 = params_eye0
        self.params_eye1 = params_eye1
        self.multivariate = True
        self.map_fn = calibrate.make_map_function(*self.params)
        self.map_fn_fallback = []
        self.map_fn_fallback.append(calibrate.make_map_function(*self.params_eye0))
        self.map_fn_fallback.append(calibrate.make_map_function(*self.params_eye1))


    def init_ui(self):
        self.add_menu()
        self.menu.label = 'Binocular Gaze Mapper'
        self.menu.append(ui.Switch('multivariate',self,label='Multivariate Mode'))

    def deinit_ui(self):
        self.remove_menu()

    def _map_binocular(self, p0, p1):
        if self.multivariate:
            gaze_point = self.map_fn(p0['norm_pos'], p1['norm_pos'])
        else:
            gaze_point_eye0 = self.map_fn_fallback[0](p0['norm_pos'])
            gaze_point_eye1 = self.map_fn_fallback[1](p1['norm_pos'])
            gaze_point = (gaze_point_eye0[0] + gaze_point_eye1[0])/2. , (gaze_point_eye0[1] + gaze_point_eye1[1])/2.
        confidence = (p0['confidence'] + p1['confidence'])/2.
        ts = (p0['timestamp'] + p1['timestamp'])/2.
        return {'topic':'gaze','norm_pos':gaze_point,'confidence':confidence,'timestamp':ts,'base_data':[p0, p1]}

    def _map_monocular(self,p):
        gaze_point = self.map_fn_fallback[p['id']](p['norm_pos'])
        return {'topic':'gaze','norm_pos':gaze_point,'confidence':p['confidence'],'timestamp':p['timestamp'],'base_data':[p]}


    def get_init_dict(self):
        return {'params':self.params, 'params_eye0':self.params_eye0, 'params_eye1':self.params_eye1}



class Vector_Gaze_Mapper(Monocular_Gaze_Mapper_Base,Gaze_Mapping_Plugin):
    """docstring for Vector_Gaze_Mapper"""
    def __init__(self, g_pool, eye_camera_to_world_matrix ,cal_points_3d, cal_ref_points_3d, cal_gaze_points_3d, gaze_distance = 500 ):
        super().__init__(g_pool)
        self.eye_camera_to_world_matrix = np.asarray(eye_camera_to_world_matrix)
        self.rotation_matrix = self.eye_camera_to_world_matrix[:3,:3]
        self.rotation_vector = cv2.Rodrigues(self.rotation_matrix  )[0]
        self.translation_vector = self.eye_camera_to_world_matrix[:3,3]
        self.cal_points_3d = cal_points_3d
        self.cal_ref_points_3d = cal_ref_points_3d
        self.cal_gaze_points_3d = cal_gaze_points_3d
        self.g_pool = g_pool
        self.gaze_pts_debug = []
        self.sphere = {}
        self.gaze_distance = gaze_distance


    def toWorld(self, p):
        point = np.ones(4)
        point[:3] = p[:3]
        return np.dot(self.eye_camera_to_world_matrix , point)[:3]

    def init_ui(self):
        self.add_menu()
        self.visualizer = Calibration_Visualizer(self.g_pool,
                                                 self.cal_points_3d, self.cal_ref_points_3d,
                                                 self.eye_camera_to_world_matrix,
                                                 self.cal_gaze_points_3d)

        def open_close_window(new_state):
            if new_state:
                self.visualizer.open_window()
            else:
                self.visualizer.close_window()

        self.menu.label = 'Monocular 3D gaze mapper'
        self.menu.append(ui.Switch('debug window',setter=open_close_window, getter=lambda: bool(self.visualizer.window) ))
        self.menu.append(ui.Slider('gaze_distance',self,min=50,max=2000,label='gaze distance mm'))


    def _map_monocular(self,p):
        if '3d' not in p['method']:
            return None

        gaze_point =  np.array(p['circle_3d']['normal'] ) * self.gaze_distance  + np.array( p['sphere']['center'] )

        image_point  =  self.g_pool.capture.intrinsics.projectPoints( np.array([gaze_point]) , self.rotation_vector, self.translation_vector)
        image_point = image_point.reshape(-1,2)
        image_point = normalize( image_point[0], self.g_pool.capture.intrinsics.resolution , flip_y = True)
        image_point = _clamp_norm_point(image_point)

        eye_center = self.toWorld(p['sphere']['center'])
        gaze_3d = self.toWorld(gaze_point)
        normal_3d = np.dot( self.rotation_matrix, np.array( p['circle_3d']['normal'] ) )

        g = {   'topic':'gaze',
                'norm_pos':image_point,
                'eye_center_3d':eye_center.tolist(),
                'gaze_normal_3d':normal_3d.tolist(),
                'gaze_point_3d':gaze_3d.tolist(),
                'confidence':p['confidence'],
                'timestamp':p['timestamp'],
                'base_data':[p]}

        if hasattr(self, 'visualizer') and self.visualizer.window:
            self.gaze_pts_debug.append( gaze_3d )
            self.sphere['center'] = eye_center #eye camera coordinates
            self.sphere['radius'] = p['sphere']['radius']
        return g


    def gl_display(self):
        self.visualizer.update_window( self.g_pool , self.gaze_pts_debug , self.sphere)
        self.gaze_pts_debug = []

    def get_init_dict(self):
       return {'eye_camera_to_world_matrix':self.eye_camera_to_world_matrix.tolist() ,'cal_points_3d':self.cal_points_3d,'cal_ref_points_3d':self.cal_ref_points_3d, 'cal_gaze_points_3d':self.cal_gaze_points_3d, 'gaze_distance':self.gaze_distance}

    def deinit_ui(self):
        self.remove_menu()
        self.visualizer.close_window()


class Binocular_Vector_Gaze_Mapper(Binocular_Gaze_Mapper_Base,Gaze_Mapping_Plugin):
    """docstring for Vector_Gaze_Mapper"""
    def __init__(self, g_pool, eye_camera_to_world_matrix0, eye_camera_to_world_matrix1 , cal_points_3d = [],cal_ref_points_3d = [], cal_gaze_points0_3d = [], cal_gaze_points1_3d = [] ):
        super().__init__(g_pool)

        self.eye_camera_to_world_matricies = np.asarray(eye_camera_to_world_matrix0), np.asarray(eye_camera_to_world_matrix1)
        self.rotation_matricies = self.eye_camera_to_world_matricies[0][:3,:3],self.eye_camera_to_world_matricies[1][:3, :3]
        self.rotation_vectors = cv2.Rodrigues(self.eye_camera_to_world_matricies[0][:3,:3]  )[0] , cv2.Rodrigues( self.eye_camera_to_world_matricies[1][:3,:3])[0]
        self.translation_vectors  = self.eye_camera_to_world_matricies[0][:3, 3], self.eye_camera_to_world_matricies[1][:3, 3]


        self.cal_points_3d = cal_points_3d
        self.cal_ref_points_3d = cal_ref_points_3d

        self.cal_gaze_points0_3d = cal_gaze_points0_3d #save for debug window
        self.cal_gaze_points1_3d = cal_gaze_points1_3d #save for debug window

        self.g_pool = g_pool
        self.gaze_pts_debug0 = []
        self.gaze_pts_debug1 = []
        self.intersection_points_debug = []
        self.sphere0 = {}
        self.sphere1 = {}
        self.last_gaze_distance = 500.


    def eye0_to_World(self, p):
        point = np.ones(4)
        point[:3] = p[:3]
        return np.dot(self.eye_camera_to_world_matricies[0] , point)[:3]

    def eye1_to_World(self, p):
        point = np.ones(4)
        point[:3] = p[:3]
        return np.dot(self.eye_camera_to_world_matricies[1] , point)[:3]


    def init_ui(self):
        self.add_menu()
        self.visualizer = Calibration_Visualizer(self.g_pool,
                                                 cal_ref_points_3d=self.cal_points_3d,
                                                 cal_observed_points_3d=self.cal_ref_points_3d,
                                                 eye_camera_to_world_matrix0=self.eye_camera_to_world_matricies[0],
                                                 cal_gaze_points0_3d=self.cal_gaze_points0_3d,
                                                 eye_camera_to_world_matrix1=self.eye_camera_to_world_matricies[1],
                                                 cal_gaze_points1_3d=self.cal_gaze_points1_3d)

        def open_close_window(new_state):
            if new_state:
                self.visualizer.open_window()
            else:
                self.visualizer.close_window()

        self.menu.label = 'Binocular 3D gaze mapper'
        # self.menu.append(ui.Text_Input('last_gaze_distance',self))
        self.menu.append(ui.Switch('debug window',setter=open_close_window, getter=lambda: bool(self.visualizer.window) ))

    def deinit_ui(self):
        self.remove_menu()
        self.visualizer.close_window()

    def _map_monocular(self,p):
        if '3d' not in p['method']:
            return None

        p_id = p['id']
        gaze_point =  np.array(p['circle_3d']['normal'] ) * self.last_gaze_distance  + np.array( p['sphere']['center'] )
        image_point  =  self.g_pool.capture.intrinsics.projectPoints(np.array([gaze_point]) , self.rotation_vectors[p_id], self.translation_vectors[p_id])
        image_point = image_point.reshape(-1,2)
        image_point = normalize( image_point[0], self.g_pool.capture.intrinsics.resolution , flip_y = True)
        image_point = _clamp_norm_point(image_point)
        if p_id == 0:
            eye_center = self.eye0_to_World(p['sphere']['center'])
            gaze_3d = self.eye0_to_World(gaze_point)
        else:
            eye_center = self.eye1_to_World(p['sphere']['center'])
            gaze_3d = self.eye1_to_World(gaze_point)

        normal_3d = np.dot( self.rotation_matricies[p_id], np.array( p['circle_3d']['normal'] ) )

        g = {
                'topic':'gaze',
                'norm_pos':image_point,
                'eye_centers_3d':{p['id']:eye_center.tolist()},
                'gaze_normals_3d':{p['id']:normal_3d.tolist()},
                'gaze_point_3d':gaze_3d.tolist(),
                'confidence':p['confidence'],
                'timestamp':p['timestamp'],
                'base_data':[p]}


        if hasattr(self, 'visualizer') and self.visualizer.window:
            if p_id == 0:
                self.gaze_pts_debug0.append(gaze_3d)
                self.sphere0['center'] = eye_center
                self.sphere0['radius'] = p['sphere']['radius']
            else:
                self.gaze_pts_debug1.append(gaze_3d)
                self.sphere1['center'] = eye_center
                self.sphere1['radius'] = p['sphere']['radius']

        return g

    def _map_binocular(self, p0, p1):

        if '3d' not in p0['method'] or '3d' not in p1['method']:
            return None

        #find the nearest intersection point of the two gaze lines
        #eye ball centers in world coords
        s0_center = self.eye0_to_World( np.array( p0['sphere']['center'] ) )
        s1_center = self.eye1_to_World( np.array( p1['sphere']['center'] ) )
        #eye line of sight in world coords
        s0_normal = np.dot( self.rotation_matricies[0], np.array( p0['circle_3d']['normal'] ) )
        s1_normal = np.dot( self.rotation_matricies[1], np.array( p1['circle_3d']['normal'] ) )

        # See Lech Swirski: "Gaze estimation on glasses-based stereoscopic displays"
        # Chapter: 7.4.2 Cyclopean gaze estimate

        #the cyclop is the avg of both lines of sight
        cyclop_normal = (s0_normal+s1_normal)/2.
        cyclop_center = (s0_center+s1_center)/2.

        # We use it to define a viewing plane.
        gaze_plane = np.cross(cyclop_normal , s1_center-s0_center)
        gaze_plane = gaze_plane/np.linalg.norm(gaze_plane)

        #project lines of sight onto the gaze plane
        s0_norm_on_plane =  s0_normal - np.dot(gaze_plane,s0_normal)*gaze_plane
        s1_norm_on_plane =  s1_normal - np.dot(gaze_plane,s1_normal)*gaze_plane

        #create gaze lines on this plane
        gaze_line0 = [ s0_center, s0_center + s0_norm_on_plane ]
        gaze_line1 = [ s1_center, s1_center + s1_norm_on_plane ]

        #find the intersection of left and right line of sight.
        nearest_intersection_point , intersection_distance = math_helper.nearest_intersection( gaze_line0, gaze_line1 )
        if nearest_intersection_point is not None :
            cyclop_gaze =  nearest_intersection_point-cyclop_center
            self.last_gaze_distance = np.sqrt( cyclop_gaze.dot( cyclop_gaze ) )
            image_point =  self.g_pool.capture.intrinsics.projectPoints( np.array([nearest_intersection_point]))
            image_point = image_point.reshape(-1,2)
            image_point = normalize( image_point[0], self.g_pool.capture.intrinsics.resolution , flip_y = True)
            image_point = _clamp_norm_point(image_point)


        if hasattr(self, 'visualizer') and self.visualizer.window:
            gaze0_3d =  s0_normal * self.last_gaze_distance  + s0_center
            gaze1_3d =  s1_normal * self.last_gaze_distance  + s1_center
            self.gaze_pts_debug0.append(  gaze0_3d)
            self.gaze_pts_debug1.append(  gaze1_3d)
            if nearest_intersection_point is not None:
                self.intersection_points_debug.append( nearest_intersection_point )

            self.sphere0['center'] = s0_center #eye camera coordinates
            self.sphere0['radius'] = p0['sphere']['radius']
            self.sphere1['center'] = s1_center #eye camera coordinates
            self.sphere1['radius'] = p1['sphere']['radius']

        if nearest_intersection_point is None :
            return None

        confidence = min(p0['confidence'],p1['confidence'])
        ts = (p0['timestamp'] + p1['timestamp'])/2.
        g = {   'topic':'gaze',
                'norm_pos':image_point,
                'eye_centers_3d':{0:s0_center.tolist(),1:s1_center.tolist()},
                'gaze_normals_3d':{0:s0_normal.tolist(),1:s1_normal.tolist()},
                'gaze_point_3d':nearest_intersection_point.tolist(),
                'confidence':confidence,
                'timestamp':ts,
                'base_data':[p0,p1]}
        return g

    def gl_display(self):
        self.visualizer.update_window( self.g_pool , self.gaze_pts_debug0 , self.sphere0, self.gaze_pts_debug1, self.sphere1, self.intersection_points_debug )
        self.gaze_pts_debug0 = []
        self.gaze_pts_debug1 = []
        self.intersection_points_debug = []

    def get_init_dict(self):
       return {'eye_camera_to_world_matrix0':self.eye_camera_to_world_matricies[0].tolist() ,'eye_camera_to_world_matrix1':self.eye_camera_to_world_matricies[1].tolist() ,'cal_ref_points_3d':self.cal_ref_points_3d, 'cal_gaze_points0_3d':self.cal_gaze_points0_3d, 'cal_gaze_points1_3d':self.cal_gaze_points1_3d}


    def cleanup(self):
        super().cleanup()
        if hasattr(self, 'visualizer'):
            self.visualizer.close_window()<|MERGE_RESOLUTION|>--- conflicted
+++ resolved
@@ -55,13 +55,6 @@
         super().add_menu()
         self.menu_icon.order = 0.31
 
-<<<<<<< HEAD
-    @classmethod
-    def icon_info(self):
-        return 'pupil_icons', chr(0xec18)
-
-=======
->>>>>>> 3abd1cbe
 
 class Monocular_Gaze_Mapper_Base(Gaze_Mapping_Plugin):
     """Base class to implement the map callback"""
