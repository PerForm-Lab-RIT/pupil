'''
(*)~----------------------------------------------------------------------------------
 Pupil - eye tracking platform
 Copyright (C) 2012-2015  Pupil Labs

 Distributed under the terms of the CC BY-NC-SA License.
 License details are in the file license.txt, distributed as part of this software.
----------------------------------------------------------------------------------~(*)
'''

if __name__ == '__main__':
    # make shared modules available across pupil_src
    from sys import path as syspath
    from os import path as ospath
    loc = ospath.abspath(__file__).rsplit('pupil_src', 1)
    syspath.append(ospath.join(loc[0], 'pupil_src', 'shared_modules'))
    del syspath, ospath


import os, sys,platform
import logging
import numpy as np

#display
from glfw import *
from pyglui import ui,graph,cygl
from pyglui.cygl.utils import Named_Texture
from gl_utils import basic_gl_setup,adjust_gl_view, clear_gl_screen,make_coord_system_pixel_based,make_coord_system_norm_based

#check versions for our own depedencies as they are fast-changing
from pyglui import __version__ as pyglui_version
assert pyglui_version >= '0.6'

#monitoring
import psutil

# helpers/utils
from file_methods import Persistent_Dict
from version_utils import VersionFormat
from methods import normalize, denormalize, delta_t
from video_capture import autoCreateCapture, FileCaptureError, EndofVideoFileError, CameraCaptureError


# Plug-ins
from plugin import Plugin_List,import_runtime_plugins
from calibration_routines import calibration_plugins, gaze_mapping_plugins
from recorder import Recorder
from show_calibration import Show_Calibration
from display_recent_gaze import Display_Recent_Gaze
from pupil_server import Pupil_Server
from pupil_sync import Pupil_Sync
from marker_detector import Marker_Detector
from log_display import Log_Display

# create logger for the context of this function
logger = logging.getLogger(__name__)



#UI Platform tweaks
if platform.system() == 'Linux':
    scroll_factor = 10.0
    window_position_default = (0,0)
elif platform.system() == 'Windows':
    scroll_factor = 1.0
    window_position_default = (8,31)
else:
    scroll_factor = 1.0
    window_position_default = (0,0)


def world(g_pool,cap_src,cap_size):
    """world
    Creates a window, gl context.
    Grabs images from a capture.
    Receives Pupil coordinates from eye process[es]
    Can run various plug-ins.
    """

    #manage plugins
    runtime_plugins = import_runtime_plugins(os.path.join(g_pool.user_dir,'plugins'))
    user_launchable_plugins = [Show_Calibration,Pupil_Server,Pupil_Sync,Marker_Detector]+runtime_plugins
    system_plugins  = [Log_Display,Display_Recent_Gaze,Recorder]
    plugin_by_index =  system_plugins+user_launchable_plugins+calibration_plugins+gaze_mapping_plugins
    name_by_index = [p.__name__ for p in plugin_by_index]
    plugin_by_name = dict(zip(name_by_index,plugin_by_index))
    default_plugins = [('Log_Display',{}),('Dummy_Gaze_Mapper',{}),('Display_Recent_Gaze',{}), ('Screen_Marker_Calibration',{}),('Recorder',{})]



    # Callback functions
    def on_resize(window,w, h):
        if not g_pool.iconified:
            g_pool.gui.update_window(w,h)
            g_pool.gui.collect_menus()
            graph.adjust_size(w,h)
            adjust_gl_view(w,h)
            for p in g_pool.plugins:
                p.on_window_resize(window,w,h)

    def on_iconify(window,iconified):
        g_pool.iconified = iconified

    def on_key(window, key, scancode, action, mods):
        g_pool.gui.update_key(key,scancode,action,mods)

    def on_char(window,char):
        g_pool.gui.update_char(char)

    def on_button(window,button, action, mods):
        g_pool.gui.update_button(button,action,mods)
        pos = glfwGetCursorPos(window)
        pos = normalize(pos,glfwGetWindowSize(main_window))
        pos = denormalize(pos,(frame.img.shape[1],frame.img.shape[0]) ) # Position in img pixels
        for p in g_pool.plugins:
            p.on_click(pos,button,action)

    def on_pos(window,x, y):
        hdpi_factor = float(glfwGetFramebufferSize(window)[0]/glfwGetWindowSize(window)[0])
        x,y = x*hdpi_factor,y*hdpi_factor
        g_pool.gui.update_mouse(x,y)

    def on_scroll(window,x,y):
        g_pool.gui.update_scroll(x,y*scroll_factor)


    def on_close(window):
        g_pool.quit.value = True
        logger.info('Process closing from window')


    tick = delta_t()
    def get_dt():
        return next(tick)

    # load session persistent settings
    session_settings = Persistent_Dict(os.path.join(g_pool.user_dir,'user_settings_world'))
    if session_settings.get("version",VersionFormat('0.0')) < g_pool.version:
        logger.info("Session setting are from older version of this app. I will not use those.")
        session_settings.clear()

    # Initialize capture
    cap = autoCreateCapture(cap_src, timebase=g_pool.timebase)
    default_settings = {'frame_size':cap_size,'frame_rate':24}
    previous_settings = session_settings.get('capture_settings',None)
    if previous_settings and previous_settings['name'] == cap.name:
        cap.settings = previous_settings
    else:
        cap.settings = default_settings

    # Test capture
    try:
        frame = cap.get_frame()
    except CameraCaptureError:
        logger.error("Could not retrieve image from capture")
        cap.close()
        return


    # any object we attach to the g_pool object *from now on* will only be visible to this process!
    # vars should be declared here to make them visible to the code reader.
    g_pool.iconified = False

    g_pool.capture = cap
    g_pool.pupil_confidence_threshold = session_settings.get('pupil_confidence_threshold',.6)
    g_pool.active_calibration_plugin = None


    def open_plugin(plugin):
        if plugin ==  "Select to load":
            return
        g_pool.plugins.add(plugin)

    def set_scale(new_scale):
        g_pool.gui.scale = new_scale
        g_pool.gui.collect_menus()


    #window and gl setup
    glfwInit()
    width,height = session_settings.get('window_size',(frame.width, frame.height))
    main_window = glfwCreateWindow(width,height, "World")
    window_pos = session_settings.get('window_position',window_position_default)
    glfwSetWindowPos(main_window,window_pos[0],window_pos[1])
    glfwMakeContextCurrent(main_window)
    cygl.utils.init()

    #setup GUI
    g_pool.gui = ui.UI()
    g_pool.gui.scale = session_settings.get('gui_scale',1)
    g_pool.sidebar = ui.Scrolling_Menu("Settings",pos=(-350,0),size=(0,0),header_pos='left')
    general_settings = ui.Growing_Menu('General')
    general_settings.append(ui.Slider('scale',g_pool.gui, setter=set_scale,step = .05,min=1.,max=2.5,label='Interface size'))
    general_settings.append(ui.Button('Reset window size',lambda: glfwSetWindowSize(main_window,frame.width,frame.height)) )
    general_settings.append(ui.Selector('Open plugin', selection = user_launchable_plugins,
                                        labels = [p.__name__.replace('_',' ') for p in user_launchable_plugins],
                                        setter= open_plugin, getter=lambda: "Select to load"))
    general_settings.append(ui.Slider('pupil_confidence_threshold', g_pool,step = .01,min=0.,max=1.,label='Minimum pupil confidence'))
    general_settings.append(ui.Info_Text('Capture Version: %s'%g_pool.version))
    g_pool.sidebar.append(general_settings)

    g_pool.calibration_menu = ui.Growing_Menu('Calibration')
    g_pool.sidebar.append(g_pool.calibration_menu)
    g_pool.gui.append(g_pool.sidebar)
    g_pool.quickbar = ui.Stretching_Menu('Quick Bar',(0,100),(120,-100))
    g_pool.gui.append(g_pool.quickbar)
    g_pool.gui.append(ui.Hot_Key("quit",setter=on_close,getter=lambda:True,label="X",hotkey=GLFW_KEY_ESCAPE))
    g_pool.capture.init_gui(g_pool.sidebar)

    #plugins that are loaded based on user settings from previous session
    g_pool.notifications = []
    g_pool.plugins = Plugin_List(g_pool,plugin_by_name,session_settings.get('loaded_plugins',default_plugins))

    #We add the calibration menu selector, after a calibration has been added:
    g_pool.calibration_menu.insert(0,ui.Selector('active_calibration_plugin',getter=lambda: g_pool.active_calibration_plugin.__class__, selection = calibration_plugins,
                                        labels = [p.__name__.replace('_',' ') for p in calibration_plugins],
                                        setter= open_plugin,label='Method'))

    # Register callbacks main_window
    glfwSetFramebufferSizeCallback(main_window,on_resize)
    glfwSetWindowCloseCallback(main_window,on_close)
    glfwSetWindowIconifyCallback(main_window,on_iconify)
    glfwSetKeyCallback(main_window,on_key)
    glfwSetCharCallback(main_window,on_char)
    glfwSetMouseButtonCallback(main_window,on_button)
    glfwSetCursorPosCallback(main_window,on_pos)
    glfwSetScrollCallback(main_window,on_scroll)

    # gl_state settings
    basic_gl_setup()
<<<<<<< HEAD
    g_pool.image_tex = create_named_texture()
    update_named_texture(g_pool.image_tex,frame.img)
=======
    g_pool.image_tex = Named_Texture()
    g_pool.image_tex.update_from_frame(frame)
>>>>>>> 3470d71f

    # refresh speed settings
    glfwSwapInterval(0)

    #trigger setup of window and gl sizes
    on_resize(main_window, *glfwGetFramebufferSize(main_window))

    #now the we have  aproper window we can load the last gui configuration
    g_pool.gui.configuration = session_settings.get('ui_config',{})



    #set up performace graphs:
    pid = os.getpid()
    ps = psutil.Process(pid)
    ts = frame.timestamp

    cpu_graph = graph.Bar_Graph()
    cpu_graph.pos = (20,130)
    cpu_graph.update_fn = ps.cpu_percent
    cpu_graph.update_rate = 5
    cpu_graph.label = 'CPU %0.1f'

    fps_graph = graph.Bar_Graph()
    fps_graph.pos = (140,130)
    fps_graph.update_rate = 5
    fps_graph.label = "%0.0f FPS"

    pupil_graph = graph.Bar_Graph(max_val=1.0)
    pupil_graph.pos = (260,130)
    pupil_graph.update_rate = 5
    pupil_graph.label = "Confidence: %0.2f"

    # Event loop
    while not g_pool.quit.value:

        # Get an image from the grabber
        try:
            frame = cap.get_frame()
        except CameraCaptureError:
            logger.error("Capture from camera failed. Stopping.")
            break
        except EndofVideoFileError:
            logger.warning("Video file is done. Stopping")
            break

        #update performace graphs
        t = frame.timestamp
        dt,ts = t-ts,t
        try:
            fps_graph.add(1./dt)
        except ZeroDivisionError:
            pass
        cpu_graph.update()


        #a dictionary that allows plugins to post and read events
        events = {}

        #report time between now and the last loop interation
        events['dt'] = get_dt()

        #receive and map pupil positions
        recent_pupil_positions = []
        while not g_pool.pupil_queue.empty():
            p = g_pool.pupil_queue.get()
            recent_pupil_positions.append(p)
            pupil_graph.add(p['confidence'])
        events['pupil_positions'] = recent_pupil_positions

        # notify each plugin if there are new notifications:
        while g_pool.notifications:
            n = g_pool.notifications.pop(0)
            for p in g_pool.plugins:
                p.on_notify(n)

        # allow each Plugin to do its work.
        for p in g_pool.plugins:
            p.update(frame,events)

        #check if a plugin need to be destroyed
        g_pool.plugins.clean()

        # render camera image
        glfwMakeContextCurrent(main_window)
        if g_pool.iconified:
            pass
        else:
            g_pool.image_tex.update_from_frame(frame)

        make_coord_system_norm_based()
        g_pool.image_tex.draw()
        make_coord_system_pixel_based((frame.height,frame.width,3))
        # render visual feedback from loaded plugins
        for p in g_pool.plugins:
            p.gl_display()

        if not g_pool.iconified:
            graph.push_view()
            fps_graph.draw()
            cpu_graph.draw()
            pupil_graph.draw()
            graph.pop_view()
            g_pool.gui.update()
            glfwSwapBuffers(main_window)
        glfwPollEvents()

    glfwRestoreWindow(main_window) #need to do this for windows os
    session_settings['loaded_plugins'] = g_pool.plugins.get_initializers()
    session_settings['pupil_confidence_threshold'] = g_pool.pupil_confidence_threshold
    session_settings['gui_scale'] = g_pool.gui.scale
    session_settings['ui_config'] = g_pool.gui.configuration
    session_settings['capture_settings'] = g_pool.capture.settings
    session_settings['window_size'] = glfwGetWindowSize(main_window)
    session_settings['window_position'] = glfwGetWindowPos(main_window)
    session_settings['version'] = g_pool.version
    session_settings.close()

    # de-init all running plugins
    for p in g_pool.plugins:
        p.alive = False
    g_pool.plugins.clean()
    g_pool.gui.terminate()
    glfwDestroyWindow(main_window)
    glfwTerminate()
    cap.close()

    logger.debug("Process done")

def world_profiled(g_pool,cap_src,cap_size):
    import cProfile,subprocess,os
    from world import world
    cProfile.runctx("world(g_pool,cap_src,cap_size)",{"g_pool":g_pool,'cap_src':cap_src,'cap_size':cap_size},locals(),"world.pstats")
    loc = os.path.abspath(__file__).rsplit('pupil_src', 1)
    gprof2dot_loc = os.path.join(loc[0], 'pupil_src', 'shared_modules','gprof2dot.py')
    subprocess.call("python "+gprof2dot_loc+" -f pstats world.pstats | dot -Tpng -o world_cpu_time.png", shell=True)
    print "created cpu time graph for world process. Please check out the png next to the world.py file"<|MERGE_RESOLUTION|>--- conflicted
+++ resolved
@@ -228,13 +228,8 @@
 
     # gl_state settings
     basic_gl_setup()
-<<<<<<< HEAD
-    g_pool.image_tex = create_named_texture()
-    update_named_texture(g_pool.image_tex,frame.img)
-=======
     g_pool.image_tex = Named_Texture()
     g_pool.image_tex.update_from_frame(frame)
->>>>>>> 3470d71f
 
     # refresh speed settings
     glfwSwapInterval(0)
