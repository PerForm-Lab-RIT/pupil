import os, sys
import cv2
import atb
import numpy as np
from plugin import Plugin
from time import strftime,localtime,time,gmtime
from ctypes import create_string_buffer
from git_version import get_tag_commit

class Recorder(Plugin):
	"""Capture Recorder"""
	def __init__(self, session_str, fps, img_shape, shared_record, eye_tx):
		Plugin.__init__(self)
		self.session_str = session_str
		self.base_path = os.path.join(os.path.abspath(__file__).rsplit('pupil_src', 1)[0], "recordings")
		self.shared_record = shared_record
		self.frame_count = 0
		self.timestamps = []
		self.eye_tx = eye_tx

		self.start_time = time()
		# set up base folder called "recordings"
		try:
			os.mkdir(self.base_path)
		except:
			print "recordings folder already exists, using existing."

		session = os.path.join(self.base_path, self.session_str)
		try:
			os.mkdir(session)
		except:
			print "recordings session folder already exists, using existing."

		# set up self incrementing folder within session folder
		counter = 0
		while True:
			self.path = os.path.join(self.base_path, session, "%03d/" % counter)
			try:
				os.mkdir(self.path)
				break
			except:
				print "We dont want to overwrite data, incrementing counter & trying to make new data folder"
				counter += 1

		video_path = os.path.join(self.path, "world.avi")
		self.writer = cv2.VideoWriter(video_path, cv2.cv.CV_FOURCC(*'DIVX'), fps, (img_shape[1], img_shape[0]))
		self.height = img_shape[0]
		self.width = img_shape[1]
		# positions path to eye process
		self.shared_record.value = True
		self.eye_tx.send(self.path)

		atb_pos = (10, 540)
		self._bar = atb.Bar(name = self.__class__.__name__, label='rec: '+session_str,
			help="capture recording control", color=(200, 0, 0), alpha=100,
			text='light', position=atb_pos,refresh=.3, size=(300, 80))
		self._bar.rec_name = create_string_buffer(512)
		self._bar.add_var("rec time",self._bar.rec_name, getter=lambda: create_string_buffer(self.get_rec_time_str(),512), readonly=True)
		self._bar.add_button("stop", self.stop_and_destruct, key="s", help="stop recording")

	def get_rec_time_str(self):
		rec_time = gmtime(time()-self.start_time)
		return strftime("%H:%M:%S", rec_time)

	def update(self, frame):
		self.frame_count += 1
		self.timestamps.append(frame.timestamp)
		self.writer.write(frame.img)

	def stop_and_destruct(self):
		try:
			camera_matrix = np.load("camera_matrix.npy")
			dist_coefs = np.load("dist_coefs.npy")
			cam_path = os.path.join(self.path, "camera_matrix.npy")
			dist_path = os.path.join(self.path, "dist_coefs.npy")
			np.save(cam_path, camera_matrix)
			np.save(dist_path, dist_coefs)
		except:
			print "no camera intrinsics found, will not copy them into recordings folder"

		timestamps_path = os.path.join(self.path, "timestamps.npy")
		np.save(timestamps_path,np.array(self.timestamps))

		meta_info_path = os.path.join(self.path, "info.csv")

		with open(meta_info_path, 'w') as f:
			f.write("Pupil Recording Name:\t"+self.session_str+ "\n")
			f.write("Start Date: \t"+ strftime("%d.%m.%Y", localtime(self.start_time))+ "\n")
			f.write("Start Time: \t"+ strftime("%H:%M:%S", localtime(self.start_time))+ "\n")
			f.write("Duration Time: \t"+ self.get_rec_time_str()+ "\n")
			f.write("World Camera Frames: \t"+ str(self.frame_count)+ "\n")
			f.write("World Camera Resolution: \t"+ str(self.width)+"x"+str(self.height)+"\n")
			f.write("Capture Software Version: \t"+ get_tag_commit()+ "\n")
<<<<<<< HEAD
			f.write("Platform:\t"+sys.platform+"\n")
			f.write("user:\t"+os.getlogin()+"\n")
=======
			f.write("user:\t"+os.getlogin()+"\n")
			try:
				sysname, nodename, release, version, machine = os.uname()
			except:
				sysname, nodename, release, version, machine = sys.platform,None,None,None,None
			f.write("Platform:\t"+sysname+"\n")
			f.write("Machine:\t"+nodename+"\n")
			f.write("Release:\t"+release+"\n")
			f.write("Version:\t"+version+"\n")


>>>>>>> 97dc7161


		print "Stopping recording"
		self.shared_record.value = False
		self.alive = False


def get_auto_name():
	return strftime("%Y_%m_%d", localtime())

<|MERGE_RESOLUTION|>--- conflicted
+++ resolved
@@ -91,10 +91,6 @@
 			f.write("World Camera Frames: \t"+ str(self.frame_count)+ "\n")
 			f.write("World Camera Resolution: \t"+ str(self.width)+"x"+str(self.height)+"\n")
 			f.write("Capture Software Version: \t"+ get_tag_commit()+ "\n")
-<<<<<<< HEAD
-			f.write("Platform:\t"+sys.platform+"\n")
-			f.write("user:\t"+os.getlogin()+"\n")
-=======
 			f.write("user:\t"+os.getlogin()+"\n")
 			try:
 				sysname, nodename, release, version, machine = os.uname()
@@ -106,7 +102,6 @@
 			f.write("Version:\t"+version+"\n")
 
 
->>>>>>> 97dc7161
 
 
 		print "Stopping recording"
