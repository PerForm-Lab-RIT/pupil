'''
(*)~----------------------------------------------------------------------------------
 Pupil - eye tracking platform
 Copyright (C) 2012-2015  Pupil Labs

 Distributed under the terms of the CC BY-NC-SA License.
 License details are in the file license.txt, distributed as part of this software.
----------------------------------------------------------------------------------~(*)
'''

from plugin import Plugin
import numpy as np
import os,sys, platform
import time
from pyglui import ui
import logging
logger = logging.getLogger(__name__)

from ctypes import c_bool, c_int,create_string_buffer

if platform.system() == 'Darwin':
    from billiard import Process,forking_enable
    from billiard.sharedctypes import Value
else:
    from multiprocessing import Process
    forking_enable = lambda x: x #dummy fn
    from multiprocessing.sharedctypes import Value

from exporter import export

def verify_out_file_path(out_file_path,data_dir):
    #Out file path verification
    if not out_file_path:
        out_file_path = os.path.join(data_dir, "world_viz.mp4")
    else:
        file_name = os.path.basename(out_file_path)
        dir_name = os.path.dirname(out_file_path)
        if not dir_name:
            dir_name = data_dir
        if not file_name:
            file_name = 'world_viz.mp4'
        out_file_path = os.path.expanduser(os.path.join(dir_name,file_name))

    out_file_path = avoid_overwrite(out_file_path)
    if os.path.isfile(out_file_path):
        logger.warning("Video out file already exsists. I will overwrite!")
        os.remove(out_file_path)
    logger.debug("Saving Video to %s"%out_file_path)

    return out_file_path

def avoid_overwrite(out_file_path):
    if os.path.isfile(out_file_path):
        # append something unique to avoid overwriting
        out_file_path,ext = os.path.splitext(out_file_path)
        out_file_path += str(int(time.time())) + '.mp4'
    return out_file_path

class Export_Launcher(Plugin):
    """docstring for Export_Launcher
    this plugin can export the video in a seperate process using exporter
    """
<<<<<<< HEAD
    def __init__(self, g_pool,data_dir,frame_count,menu_conf={'pos':(320,10),'size':(300,150),'collapsed':False}):
        super(Export_Launcher, self).__init__(g_pool)
        self.data_dir = data_dir
        
        # initialize empty menu
        # and load menu configuration of last session
        self.menu = None
        self.menu_conf = menu_conf
=======
    def __init__(self, g_pool):
        super(Export_Launcher, self).__init__(g_pool)
        self.data_dir = self.g_pool.data_dir

>>>>>>> ea1cd009
        self.new_export = None
        self.exports = []
        # default_path = verify_out_file_path("world_viz.mp4",data_dir)
        default_path = "world_viz.mp4"
        self.rec_name = default_path

    def init_gui(self):
        # initialize the menu
        self.menu = ui.Growing_Menu('Export Recording')
        # load the configuration of last session
        self.menu.configuration = self.menu_conf
        # add menu to the window
        self.g_pool.gui.append(self.menu)
        self._update_gui()

    def _update_gui(self):
        self.menu.elements[:] = []
        
        self.menu.append(ui.Info_Text('Supply export video recording name. The export will be in the recording dir. If you give a path the export will end up there instead.'))
        self.menu.append(ui.TextInput('rec_name',self,label='export name'))
        self.menu.append(ui.Info_Text('Supply start frame no. Negative numbers will count from the end. The behaves like python list indexing'))
        start_frame = ui.TextInput('value',self.g_pool.trim_marks.atb_get_in_mark,label='start frame')
        start_frame.read_only = True
        self.menu.append(start_frame)
        self.menu.append(ui.Info_Text('Supply end frame no. Negative numbers will count from the end. The behaves like python list indexing'))
        end_frame = ui.TextInput('value',self.g_pool.trim_marks.atb_get_out_mark,label='end frame')
        end_frame.read_only = True
        self.menu.append(end_frame)
        self.menu.append(ui.Button('new export',self.add_export))  

        for job in self.exports[::-1]:
            submenu = ui.Growing_Menu(job.out_file_path)
            progress_bar = ui.Slider('value', job.current_frame, label="progress", min=0, max=job.frames_to_export.value)
            progress_bar.read_only = True
            submenu.append(progress_bar)
            submenu.append(ui.Switch('value',job.should_terminate,label='cancel'))   
            self.menu.append(submenu)
        
    def deinit_gui(self):
        if self.menu:
            self.g_pool.gui.remove(self.menu)
            self.menu = None  

    def add_export(self):
        # on MacOS we will not use os.fork, elsewhere this does nothing.
        forking_enable(0)

        logger.debug("Adding new export.")
        should_terminate = Value(c_bool,False)
        frames_to_export  = Value(c_int,0)
        current_frame = Value(c_int,0)

        data_dir = self.data_dir
        start_frame= self.g_pool.trim_marks.in_mark
        end_frame= self.g_pool.trim_marks.out_mark+1 #end_frame is exclusive
        plugins = []

        # Here we make clones of every plugin that supports it.
        # So it runs in the current config when we lauch the exporter.
        for p in self.g_pool.plugins:
            try:
                p_initializer = p.class_name,p.get_init_dict()
                plugins.append(p_initializer)
            except AttributeError:
                pass

        out_file_path=verify_out_file_path(self.rec_name.value,self.data_dir)
        process = Process(target=export, args=(should_terminate,frames_to_export,current_frame, data_dir,start_frame,end_frame,plugins,out_file_path))
        process.should_terminate = should_terminate
        process.frames_to_export = frames_to_export
        process.current_frame = current_frame
        process.out_file_path = out_file_path
        self.new_export = process

    def launch_export(self, new_export):
        logger.debug("Starting export as new process %s" %new_export)
        new_export.start()
        self.exports.append(new_export)
        self._update_gui()

    def update(self,frame,events):
        if self.new_export:
            self.launch_export(self.new_export)
            self.new_export = None

    def gl_display(self):
        pass

    def cleanup(self):
        """ called when the plugin gets terminated.
        This happens either voluntarily or forced.
        if you have an atb bar or glfw window destroy it here.
        """
        self.deinit_gui()<|MERGE_RESOLUTION|>--- conflicted
+++ resolved
@@ -60,8 +60,7 @@
     """docstring for Export_Launcher
     this plugin can export the video in a seperate process using exporter
     """
-<<<<<<< HEAD
-    def __init__(self, g_pool,data_dir,frame_count,menu_conf={'pos':(320,10),'size':(300,150),'collapsed':False}):
+    def __init__(self, g_pool,menu_conf={'pos':(320,10),'size':(300,150),'collapsed':False}):
         super(Export_Launcher, self).__init__(g_pool)
         self.data_dir = data_dir
         
@@ -69,12 +68,6 @@
         # and load menu configuration of last session
         self.menu = None
         self.menu_conf = menu_conf
-=======
-    def __init__(self, g_pool):
-        super(Export_Launcher, self).__init__(g_pool)
-        self.data_dir = self.g_pool.data_dir
-
->>>>>>> ea1cd009
         self.new_export = None
         self.exports = []
         # default_path = verify_out_file_path("world_viz.mp4",data_dir)
